--- conflicted
+++ resolved
@@ -224,7 +224,7 @@
         const batchCallCanisterRequest = request as BatchCallCanisterRequest;
 
         // if more than 1 request in batch, validation is required
-        if (batchCallCanisterRequest.params!.requests.length > 1 && !batchCallCanisterRequest.params?.validation) {
+        if (batchCallCanisterRequest.params!.requests.length > 1 && !batchCallCanisterRequest.params?.validationCanisterId) {
           return {
             id,
             jsonrpc: "2.0",
@@ -240,11 +240,7 @@
           ? Actor.createActor(
             ({ IDL }) =>
               IDL.Service({
-<<<<<<< HEAD
-                [batchCallCanisterRequest.params!.validation!.method]:
-=======
                 [ICRC_114_METHOD_NAME]:
->>>>>>> cb75e7eb
                   IDL.Func(
                     [
                       IDL.Record({
@@ -261,11 +257,7 @@
               }),
             {
               canisterId:
-<<<<<<< HEAD
-                batchCallCanisterRequest.params?.validation?.canisterId,
-=======
                 batchCallCanisterRequest.params?.validationCanisterId,
->>>>>>> cb75e7eb
               agent: this.#agent,
             },
           )
